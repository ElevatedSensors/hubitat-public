/**
 *  MIT License
 *  Copyright 2020 Jonathan Bradshaw (jb@nrgup.net)
 *
 *  Permission is hereby granted, free of charge, to any person obtaining a copy
 *  of this software and associated documentation files (the "Software"), to deal
 *  in the Software without restriction, including without limitation the rights
 *  to use, copy, modify, merge, publish, distribute, sublicense, and/or sell
 *  copies of the Software, and to permit persons to whom the Software is
 *  furnished to do so, subject to the following conditions:
 *
 *  The above copyright notice and this permission notice shall be included in all
 *  copies or substantial portions of the Software.
 *
 *  THE SOFTWARE IS PROVIDED "AS IS", WITHOUT WARRANTY OF ANY KIND, EXPRESS OR
 *  IMPLIED, INCLUDING BUT NOT LIMITED TO THE WARRANTIES OF MERCHANTABILITY,
 *  FITNESS FOR A PARTICULAR PURPOSE AND NONINFRINGEMENT. IN NO EVENT SHALL THE
 *  AUTHORS OR COPYRIGHT HOLDERS BE LIABLE FOR ANY CLAIM, DAMAGES OR OTHER
 *  LIABILITY, WHETHER IN AN ACTION OF CONTRACT, TORT OR OTHERWISE, ARISING FROM,
 *  OUT OF OR IN CONNECTION WITH THE SOFTWARE OR THE USE OR OTHER DEALINGS IN THE
 *  SOFTWARE.
*/

import com.hubitat.app.exception.UnknownDeviceTypeException
import com.hubitat.app.ChildDeviceWrapper
import com.hubitat.app.DeviceWrapper
import groovy.json.JsonOutput
import groovy.json.JsonSlurper
import groovy.transform.Field
import java.security.MessageDigest
import java.util.concurrent.ConcurrentHashMap
import javax.crypto.spec.SecretKeySpec
import javax.crypto.Cipher
import javax.crypto.Mac
import hubitat.helper.HexUtils
import hubitat.scheduling.AsyncResponse

/*
 *  Changelog:
 *  10/06/21 - 0.1   - Initial release
 *  10/08/21 - 0.1.1 - added Scene Switch TS004F productKey:xabckq1v
 *  10/09/21 - 0.1.2 - added Scene Switch TS0044 productKey:vp6clf9d; added battery reports (when the virtual driver supports it)
 *  10/10/21 - 0.1.3 - brightness, temperature, humidity, CO2 sensors
 *  10/11/21 - 0.1.4 - door contact, water, smoke, co, pir sensors, fan
 *  10/13/21 - 0.1.5 - fix ternary use error for colors and levels
 *  10/14/21 - 0.1.6 - smart plug, vibration sensor; brightness and temperature sensors scaling bug fix
 *  10/17/21 - 0.1.7 - switched API to use device specification request to get both functions and status ranges
 *  10/25/21 - 0.1.8 - Added support for Window Shade using a custom component driver
 *  10/26/21 - 0.1.9 - Add support for heating devices with custom component driver
 *  10/27/21 - 0.2.0 - Created country to datacenter map (https://developer.tuya.com/en/docs/iot/oem-app-data-center-distributed?id=Kafi0ku9l07qb)
 *  12/02/21 - 0.2.1 - Added support for power strips and triggering Tuya scenes
<<<<<<< HEAD
 *  12/03/21 - 0.2.2 - Added basic support for pet feeder manual feeding button
=======
 *  12/08/21 - 0.2.1 - Added support for additional types of sockets and switches
>>>>>>> 11a25ec8
 *
 *  Custom component drivers located at https://github.com/bradsjm/hubitat-drivers/tree/master/Component
 */

metadata {
    definition (name: 'Tuya IoT Platform (Cloud)', namespace: 'tuya', author: 'Jonathan Bradshaw',
                importUrl: 'https://raw.githubusercontent.com/bradsjm/hubitat-drivers/master/Tuya/TuyaOpenCloudAPI.groovy') {
        capability 'Initialize'
        capability 'Refresh'

        command 'removeDevices'

        attribute 'deviceCount', 'number'
        attribute 'state', 'enum', [
            'not configured',
            'error',
            'authenticating',
            'authenticated',
            'connected',
            'disconnected',
            'ready'
        ]
    }

    preferences {
        section {
            input name: 'access_id',
                  type: 'text',
                  title: 'Tuya API Access/Client Id',
                  required: true

            input name: 'access_key',
                  type: 'password',
                  title: 'Tuya API Access/Client Secret',
                  required: true

            input name: 'appSchema',
                  title: 'Tuya Application',
                  type: 'enum',
                  required: true,
                  defaultValue: 'tuyaSmart',
                  options: [
                    'tuyaSmart': 'Tuya Smart Life App',
                    'smartlife': 'Smart Life App'
                ]

            input name: 'username',
                  type: 'text',
                  title: 'Tuya Application Login',
                  required: true

            input name: 'password',
                  type: 'password',
                  title: 'Tuya Application Password',
                  required: true

            input name: 'appCountry',
                  title: 'Tuya Application Country',
                  type: 'enum',
                  required: true,
                  defaultValue: 'United States',
                  options: tuyaCountries.country

            input name: 'logEnable',
                  type: 'bool',
                  title: 'Enable debug logging',
                  required: false,
                  defaultValue: true

            input name: 'txtEnable',
                  type: 'bool',
                  title: 'Enable descriptionText logging',
                  required: false,
                  defaultValue: true
        }
    }
}

// Tuya Function Categories
@Field static final Map<String, List<String>> tuyaFunctions = [
    'battery'        : [ 'battery_percentage', 'va_battery' ],
    'brightness'     : [ 'bright_value', 'bright_value_v2', 'bright_value_1' ],
    'co'             : [ 'co_state' ],
    'co2'            : [ 'co2_value' ],
    'colour'         : [ 'colour_data', 'colour_data_v2' ],
    'contact'        : [ 'doorcontact_state' ],
    'ct'             : [ 'temp_value', 'temp_value_v2' ],
    'control'        : [ 'control' ],
    'fanSpeed'       : [ 'fan_speed' ],
    'light'          : [ 'switch_led', 'switch_led_1', 'light' ],
    'meteringSwitch' : [ 'countdown_1' , 'add_ele' , 'cur_current', 'cur_power', 'cur_voltage' , 'relay_status', 'light_mode' ],
    'omniSensor'     : [ 'bright_value', 'humidity_value', 'va_humidity', 'bright_sensitivity', 'shock_state', 'inactive_state', 'sensitivity' ],
    'pir'            : [ 'pir' ],
    'power'          : [ 'Power', 'power', 'switch', 'switch_1', 'switch_2', 'switch_3', 'switch_4', 'switch_5', 'switch_6', 'switch_usb1', 'switch_usb2', 'switch_usb3', 'switch_usb4', 'switch_usb5', 'switch_usb6' ],
    'percentControl' : [ 'percent_control', 'fan_speed_percent' ],
    'push'           : [ 'manual_feed' ],
    'sceneSwitch'    : [ 'switch1_value', 'switch2_value', 'switch3_value', 'switch4_value', 'switch_mode2', 'switch_mode3', 'switch_mode4' ],
    'smoke'          : [ 'smoke_sensor_status' ],
    'temperatureSet' : [ 'temp_set' ],
    'temperature'    : [ 'temp_current', 'va_temperature' ],
    'water'          : [ 'watersensor_state' ],
    'workMode'       : [ 'work_mode' ],
    'workState'      : [ 'work_state' ],
    'pushButton'     : [ 'manual_feed' ]
]

// Tuya -> Hubitat attributes mappings
// TS004F  productKey:xabckq1v        TS0044 productKey:vp6clf9d
@Field static final Map<String, String> sceneSwitchAction = [
    'single_click'  : 'pushed',             // TS004F
    'double_click'  : 'doubleTapped',
    'long_press'    : 'held',
    'click'         : 'pushed',             // TS0044
    'double_click'  : 'doubleTapped',
    'press'         : 'held'
]
@Field static final Map<String, String> sceneSwitchKeyNumbers = [
    'switch_mode2'  : '2',                // TS0044
    'switch_mode3'  : '3',
    'switch_mode4'  : '4',
    'switch1_value' : '4',                // '4'for TS004F and '1' for TS0044 !
    'switch2_value' : '3',                // TS004F - match the key numbering as in Hubitat built-in TS0044 driver
    'switch3_value' : '1',
    'switch4_value' : '2',
]

// Constants
@Field static final Integer maxMireds = 500 // 2000K
@Field static final Integer minMireds = 153 // 6536K

// Json Parsing Cache
@Field static final ConcurrentHashMap<String, Map> jsonCache = new ConcurrentHashMap<>()

// Track for dimming operations
@Field static final ConcurrentHashMap<String, Integer> levelChanges = new ConcurrentHashMap<>()

// Random number generator
@Field static final Random random = new Random()

/*
 * Tuya default attributes used if missing from device details
 */
@Field static final Map defaults = [
    'battery_percentage': [ min: 0, max: 100, scale: 0, step: 1, unit: '%', type: 'Integer' ],
    'bright_value': [ min: 0, max: 100, scale: 0, step: 1, type: 'Integer' ],
    'bright_value_v2': [ min: 0, max: 100, scale: 0, step: 1, type: 'Integer' ],
    'co2_value': [ min: 0, max: 1000, scale: 1, step: 1, type: 'Integer' ],
    'fan_speed': [ min: 1, max: 100, scale: 0, step: 1, type: 'Integer' ],
    'fan_speed_percent': [ min: 1, max: 100, scale: 0, step: 1, type: 'Integer' ],
    'temp_value': [ min: 0, max: 100, scale: 0, step: 1, type: 'Integer' ],
    'temp_value_v2': [ min: 0, max: 100, scale: 0, step: 1, type: 'Integer' ],
    'colour_data': [
        h: [ min: 1, scale: 0, max: 360, step: 1, type: 'Integer' ],
        s: [ min: 1, scale: 0, max: 255, step: 1, type: 'Integer' ],
        v: [ min: 1, scale: 0, max: 255, step: 1, type: 'Integer' ]
    ],
    'colour_data_v2': [
        h: [ min: 1, scale: 0, max: 360, step: 1, type: 'Integer' ],
        s: [ min: 1, scale: 0, max: 1000, step: 1, type: 'Integer' ],
        v: [ min: 1, scale: 0, max: 1000, step: 1, type: 'Integer' ]
    ],
    'humidity_value': [ min: 0, max: 100, scale: 0, step: 1, type: 'Integer' ],
    'temp_current': [ min: -400, max: 2000, scale: 1, step: 1, unit: '°C', type: 'Integer' ],
    'va_humidity': [ min: 0, max: 1000, scale: 1, step: 1, type: 'Integer' ],
    'va_temperature': [ min: 0, max: 1000, scale: 1, step: 1, type: 'Integer' ],
    'manual_feed': [ min: 1, max: 50, scale:0, step: 1, type: 'Integer' ]
]

/* -------------------------------------------------------
 * Implementation of component commands from child devices
 */

// Component command to close device
void componentClose(DeviceWrapper dw) {
    Map<String, Map> functions = getFunctions(dw)
    String code = getFunctionCode(functions, tuyaFunctions.control)

    if (code != null) {
        LOG.info "Closing ${dw}"
        tuyaSendDeviceCommandsAsync(dw.getDataValue('id'), [ 'code': code, 'value': 'close' ])
    }
}

// Component command to cycle fan speed
void componentCycleSpeed(DeviceWrapper dw) {
    switch (dw.currentValue('speed')) {
        case 'low':
        case 'medium-low':
            componentSetSpeed(dw, 'medium')
            break
        case 'medium':
        case 'medium-high':
            componentSetSpeed(dw, 'high')
            break
        case 'high':
            componentSetSpeed(dw, 'low')
            break
    }
}

// Component command to lock device
void componentLock(DeviceWrapper dw) {
    LOG.warn 'componentLock not yet supported'
}

// Component command to turn on device
void componentOn(DeviceWrapper dw) {
    Map<String, Map> functions = getFunctions(dw)
    String code = getFunctionCode(functions, tuyaFunctions.light + tuyaFunctions.power)

    if (code != null) {
        LOG.info "Turning ${dw} on"
        tuyaSendDeviceCommandsAsync(dw.getDataValue('id'), [ 'code': code, 'value': true ])
    } else {
        String homeId = dw.getDataValue("homeId")
        String sceneId = dw.getDataValue("sceneId")
        if (sceneId && homeId) {
            log.info "Triggering ${dw} automation"
            tuyaTriggerScene(homeId as Integer, sceneId)
        }
    }
}

// Component command to turn off device
void componentOff(DeviceWrapper dw) {
    Map<String, Map> functions = getFunctions(dw)
    String code = getFunctionCode(functions, tuyaFunctions.light + tuyaFunctions.power)

    if (code != null) {
        LOG.info "Turning ${dw} off"
        tuyaSendDeviceCommandsAsync(dw.getDataValue('id'), [ 'code': code, 'value': false ])
    }
}

// Component command to open device
void componentOpen(DeviceWrapper dw) {
    Map<String, Map> functions = getFunctions(dw)
    String code = getFunctionCode(functions, tuyaFunctions.control)

    if (code != null) {
        LOG.info "Opening ${dw}"
        tuyaSendDeviceCommandsAsync(dw.getDataValue('id'), [ 'code': code, 'value': 'open' ])
    }
}

<<<<<<< HEAD
// Component command to push device button
void componentPush(DeviceWrapper dw, BigDecimal button) {
    Map<String, Map> functions = getFunctions(dw)
    String code = getFunctionCode(functions, tuyaFunctions.pushButton)

    if (code) {
        log.info "Pushing ${dw} button ${button}"
=======
// Component command to turn on device
void componentPush(DeviceWrapper dw, BigDecimal button) {
    Map<String, Map> functions = getFunctions(dw)
    String code = getFunctionCode(functions, tuyaFunctions.push)

    if (code != null) {
        LOG.info "Pushing ${dw} button ${button}"
>>>>>>> 11a25ec8
        tuyaSendDeviceCommandsAsync(dw.getDataValue('id'), [ 'code': code, 'value': button ])
    } else {
        String homeId = dw.getDataValue("homeId")
        String sceneId = dw.getDataValue("sceneId")
        if (sceneId && homeId) {
<<<<<<< HEAD
            log.info "Triggering ${dw} automation"
=======
>>>>>>> 11a25ec8
            tuyaTriggerScene(homeId as Integer, sceneId)
        }
    }
}

// Component command to refresh device
void componentRefresh(DeviceWrapper dw) {
    String id = dw.getDataValue('id')
    if (id != null && dw.getDataValue('functions')) {
        LOG.info "Refreshing ${dw} (${id})"
        tuyaGetStateAsync(id)
    }
}

// Component command to set color
void componentSetColor(DeviceWrapper dw, Map colorMap) {
    Map<String, Map> functions = getFunctions(dw)
    String code = getFunctionCode(functions, tuyaFunctions.colour)
    if (code != null) {
        Map color = functions[code] ?: defaults[code]
        // An oddity and workaround for mapping brightness values
        Map bright = getFunction(functions, functions.brightness) ?: color.v
        Map value = [
            h: remap(colorMap.hue, 0, 100, color.h.min, color.h.max),
            s: remap(colorMap.saturation, 0, 100, color.s.min, color.s.max),
            v: remap(colorMap.level, 0, 100, bright.min, bright.max)
        ]
        LOG.info "Setting ${dw} color to ${colorMap}"
        tuyaSendDeviceCommandsAsync(dw.getDataValue('id'),
            [ 'code': code, 'value': value ],
            [ 'code': 'work_mode', 'value': 'colour']
        )
    }
}

// Component command to set color temperature
void componentSetColorTemperature(DeviceWrapper dw, BigDecimal kelvin,
                                  BigDecimal level = null, BigDecimal duration = null) {
    Map<String, Map> functions = getFunctions(dw) << getStatusSet(dw)
    String code = getFunctionCode(functions, tuyaFunctions.ct)
    if (code != null) {
        Map temp = functions[code] ?: defaults[code]
        Integer value = temp.max - Math.ceil(remap(1000000 / kelvin, minMireds, maxMireds, temp.min, temp.max))
        LOG.info "Setting ${dw} color temperature to ${kelvin}K"
        tuyaSendDeviceCommandsAsync(dw.getDataValue('id'),
            [ 'code': code, 'value': value ],
            [ 'code': 'work_mode', 'value': 'white']
        )
    }
    if (level != null && dw.currentValue('level') != level) {
        componentSetLevel(dw, level, duration)
    }
}

// Component command to set effect
void componentSetEffect(DeviceWrapper dw, BigDecimal index) {
    LOG.warn "Set effect command not supported"
}

// Component command to set heating setpoint
void componentSetHeatingSetpoint(DeviceWrapper dw, BigDecimal temperature) {
    Map<String, Map> functions = getFunctions(dw)
    String code = getFunctionCode(functions, tuyaFunctions.temperatureSet)
    if (code != null) {
        LOG.info "Setting ${dw} heating set point to ${temperature}"
        tuyaSendDeviceCommandsAsync(dw.getDataValue('id'), [ 'code': code, 'value': temperature ])
    }
}

// Component command to set hue
void componentSetHue(DeviceWrapper dw, BigDecimal hue) {
    componentSetColor(dw, [
        hue: hue,
        saturation: dw.currentValue('saturation'),
        level: dw.currentValue('level')
    ])
}

// Component command to set level
/* groovylint-disable-next-line UnusedMethodParameter */
void componentSetLevel(DeviceWrapper dw, BigDecimal level, BigDecimal duration = 0) {
    String colorMode = dw.currentValue('colorMode') ?: 'CT'
    if (colorMode == 'CT') {
        Map<String, Map> functions = getFunctions(dw)
        String code = getFunctionCode(functions, tuyaFunctions.brightness)
        if (code != null) {
            Map bright = functions[code] ?: defaults[code]
            Integer value = Math.ceil(remap(level, 0, 100, bright.min, bright.max))
            LOG.info "Setting ${dw} level to ${level}%"
            tuyaSendDeviceCommandsAsync(dw.getDataValue('id'), [ 'code': code, 'value': value ])
        }
    } else {
        componentSetColor(dw, [
            hue: dw.currentValue('hue'),
            saturation: dw.currentValue('saturation'),
            level: level
        ])
    }
}

void componentSetNextEffect(DeviceWrapper device) {
    LOG.warn 'Set next effect command not supported'
}

void componentSetPreviousEffect(DeviceWrapper device) {
    LOG.warn 'Set previous effect command not supported'
}

// Component command to set position
void componentSetPosition(DeviceWrapper dw, BigDecimal position) {
    Map<String, Map> functions = getFunctions(dw)
    String code = getFunctionCode(functions, tuyaFunctions.percentControl)

    if (code != null) {
        LOG.info "Setting ${dw} position to ${position}"
        tuyaSendDeviceCommandsAsync(dw.getDataValue('id'), [ 'code': code, 'value': position as int ])
    }
}

// Component command to set saturation
void componentSetSaturation(DeviceWrapper dw, BigDecimal saturation) {
    componentSetColor(dw, [
        hue: dw.currentValue('hue'),
        saturation: saturation,
        level: dw.currentValue('level')
    ])
}

// Component command to set fan speed
void componentSetSpeed(DeviceWrapper dw, String speed) {
    Map<String, Map> functions = getFunctions(dw)
    String fanSpeedCode = getFunctionCode(functions, tuyaFunctions.fanSpeed)
    String fanSpeedPercent = getFunctionCode(functions, tuyaFunctions.percentControl)
    String id = dw.getDataValue('id')
    if (fanSpeedCode != null) {
        LOG.info "Setting speed to ${speed}"
        switch (speed) {
            case 'on':
                tuyaSendDeviceCommandsAsync(id, [ 'code': 'switch', 'value': true ])
                break
            case 'off':
                tuyaSendDeviceCommandsAsync(id, [ 'code': 'switch', 'value': false ])
                break
            case 'auto':
                LOG.warn 'Speed level auto is not supported'
                break
            default:
                Map speedFunc = functions[fanSpeedCode] ?: defaults[fanSpeedCode]
                int speedVal = ['low', 'medium-low', 'medium', 'medium-high', 'high'].indexOf(speed)
                String value
                switch (speedFunc.type) {
                    case 'Enum':
                        value = speedFunc.range[remap(speedVal, 0, 4, 0, speedFunc.range.size() - 1) as int]
                        break
                    case 'Integer':
                        value = remap(speedVal, 0, 4, speedFunc.min as int ?: 1, speedFunc.max as int ?: 100)
                        break
                    default:
                        LOG.warn "Unknown fan speed function type ${speedFunc}"
                        return
                }
                tuyaSendDeviceCommandsAsync(id, [ 'code': fanSpeedCode, 'value': value ])
                break
        }
    } else if (fanSpeedPercent) {
        Map speedFunc = functions[fanSpeedPercent] ?: defaults[fanSpeedPercent]
        int speedVal = ['low', 'medium-low', 'medium', 'medium-high', 'high'].indexOf(speed)
        int value = remap(speedVal, 0, 4, speedFunc.min as int, speedFunc.max as int)
        tuyaSendDeviceCommandsAsync(id, [ 'code': fanSpeedPercent, 'value': value ])
    }

}

// Component command to start level change (up or down)
void componentStartLevelChange(DeviceWrapper dw, String direction) {
    levelChanges[dw.deviceNetworkId] = (direction == 'down') ? -10 : 10
    LOG.info "Starting level change ${direction} for ${dw}"
    runInMillis(1000, 'doLevelChange')
}

// Component command to stop level change
void componentStopLevelChange(DeviceWrapper dw) {
    LOG.info "Stopping level change for ${dw}"
    levelChanges.remove(dw.deviceNetworkId)
}

// Component command to set position direction
void componentStartPositionChange(DeviceWrapper dw, String direction) {
    switch (direction) {
        case 'open': componentOpen(dw); break
        case 'close': componentClose(dw); break
        default:
            LOG.warn "Unknown position change direction ${direction} for ${dw}"
            break
    }
}

// Component command to stop position change
void componentStopPositionChange(DeviceWrapper dw) {
    Map<String, Map> functions = getFunctions(dw)
    String code = getFunctionCode(functions, tuyaFunctions.control)

    if (code != null) {
        LOG.info "Stopping ${dw}"
        tuyaSendDeviceCommandsAsync(dw.getDataValue('id'), [ 'code': code, 'value': 'stop' ])
    }
}

// Component command to unlock device
void componentUnlock(DeviceWrapper dw) {
    LOG.warn 'componentUnlock not yet supported'
}

// Utility function to handle multiple level changes
void doLevelChange() {
    List active = levelChanges.collect() // copy list locally
    active.each { kv ->
        ChildDeviceWrapper dw = getChildDevice(kv.key)
        if (dw != null) {
            int newLevel = (dw.currentValue('level') as int) + kv.value
            if (newLevel < 0) { newLevel = 0 }
            if (newLevel > 100) { newLevel = 100 }
            componentSetLevel(dw, newLevel)
            if (newLevel <= 0 && newLevel >= 100) {
                componentStopLevelChange(device)
            }
        } else {
            levelChanges.remove(kv.key)
        }
    }

    if (!levelChanges.isEmpty()) {
        runInMillis(1000, 'doLevelChange')
    }
}

// Called when the device is started
void initialize() {
    LOG.info "Driver initializing"
    state.clear()
    unschedule()

    sendEvent([ name: 'deviceCount', value: 0 ])
    Map datacenter = tuyaCountries.find { c -> c.country == settings.appCountry }
    if (datacenter != null) {
        state.endPoint = datacenter.endpoint
        state.countryCode = datacenter.countryCode
    } else {
        LOG.error "Country not set in configuration"
        sendEvent([ name: 'state', value: 'error', descriptionText: 'Country not set in configuration'])
    }

    state.with {
        tokenInfo = [ access_token: '', expire: now() ] // initialize token
        uuid = state?.uuid ?: UUID.randomUUID().toString()
        driver_version = '0.2'
        lang = 'en'
    }

    tuyaAuthenticateAsync()
}

// Called when the device is first created
void installed() {
    LOG.info "Driver installed"
}

// Called when the device is removed
void uninstalled() {
    LOG.info "Driver uninstalled"
}

// Called when the settings are updated
void updated() {
    LOG.info "Driver configuration updated"
    LOG.debug settings
    if (settings.logEnable == true) { runIn(1800, 'logsOff') }

    initialize()
}

// Called to parse received MQTT data
void parse(String data) {
    Map payload = new JsonSlurper().parseText(interfaces.mqtt.parseMessage(data).payload)
    Cipher cipher = Cipher.getInstance('AES/ECB/PKCS5Padding')
    cipher.init(Cipher.DECRYPT_MODE, new SecretKeySpec(state.mqttInfo.password[8..23].bytes, 'AES'))
    Map result = new JsonSlurper().parse(cipher.doFinal(payload.data.decodeBase64()), 'UTF-8')

    if (result.status != null && (result.id != null || result.devId != null)) {
        updateMultiDeviceStatus(result)
    } else if (result.bizCode != null && result.bizData != null) {
        parseBizData(result.bizCode, result.bizData)
    } else {
        LOG.warn "Unsupported mqtt packet: ${result}"
    }
}

// Called to parse MQTT client status changes
void mqttClientStatus(String status) {
    switch (status) {
        case 'Status: Connection succeeded':
            sendEvent([ name: 'state', value: 'connected', descriptionText: 'Connected to Tuya MQTT hub'])
            runInMillis(1000, 'tuyaHubSubscribeAsync')
            break
        default:
            LOG.error "MQTT connection error: " + status
            sendEvent([ name: 'state', value: 'disconnected', descriptionText: 'Disconnected from Tuya MQTT hub'])
            runIn(15 + random.nextInt(45), 'tuyaGetHubConfigAsync')
            break
    }
}

// Command to refresh all devices
void refresh() {
    LOG.info "Refreshing devices and scenes"
    tuyaGetDevicesAsync()
    tuyaGetHomesAsync()
}

// Command to remove all the child devices
void removeDevices() {
    LOG.info "Removing all child devices"
    childDevices.each { device -> deleteChildDevice(device.deviceNetworkId) }
}

/**
  *  Tuya Standard Instruction Set Category Mapping to Hubitat Drivers
  *  https://developer.tuya.com/en/docs/iot/standarddescription?id=K9i5ql6waswzq
  */
private static Map mapTuyaCategory(Map d) {
    switch (d.category) {
        // Lighting
        case 'dc':    // String Lights
        case 'dd':    // Strip Lights
        case 'dj':    // Light
        case 'tgq':   // Dimmer Light
        case 'tyndj': // Solar Light
        case 'xdd':   // Ceiling Light
        case 'ykq':   // Remote Control
            if (getFunctionCode(d.statusSet, tuyaFunctions.colour)) {
                return [ namespace: 'hubitat', name: 'Generic Component RGBW' ]
            } else if (getFunctionCode(d.statusSet, tuyaFunctions.ct)) {
                return [ namespace: 'hubitat', name: 'Generic Component CT' ]
            } else if (getFunctionCode(d.statusSet, tuyaFunctions.brightness)) {
                return [ namespace: 'hubitat', name: 'Generic Component Dimmer' ]
            }
        case 'fsd ':  // Ceiling Fan (with Light)
            return [ namespace: 'hubitat', name: 'Generic Component Fan Control' ]

        // Electrical
        case 'tgkg':  // Dimmer Switch
            return [ namespace: 'hubitat', name: 'Generic Component Dimmer' ]
        case 'wxkg':  // Scene Switch (TS004F in 'Device trigger' mode only; TS0044)
            return [ namespace: 'hubitat', name: 'Generic Component Central Scene Switch' ]
        case 'cl':    // Curtain Motor (uses custom driver)
        case 'clkg':
            return [ namespace: 'component', name: 'Generic Component Window Shade' ]
<<<<<<< HEAD
        case 'cwwsq': // Pet Feeder (https://developer.tuya.com/en/docs/iot/f?id=K9gf468bl11rj)
            return [ namespace: 'hubitat', name: 'Generic Component Button Controller' ]
        case 'cz':    // Socket (https://developer.tuya.com/en/docs/iot/s?id=K9gf7o5prgf7s)
=======
        case 'kg':    // Switch
        case 'cz':    // Socket
>>>>>>> 11a25ec8
        case 'pc':    // Power Strip (https://developer.tuya.com/en/docs/iot/s?id=K9gf7o5prgf7s)
            return [
                namespace: 'hubitat',
                name: 'Generic Component Switch',
                devices: [
                    'switch': 'Switch',
                    'switch_1': 'Socket 1',
                    'switch_2': 'Socket 2',
                    'switch_3': 'Socket 3',
                    'switch_4': 'Socket 4',
                    'switch_5': 'Socket 5',
                    'switch_6': 'Socket 6',
                    'switch_usb1': 'USB 1',
                    'switch_usb2': 'USB 2',
                    'switch_usb3': 'USB 3',
                    'switch_usb4': 'USB 4',
                    'switch_usb5': 'USB 5',
                    'switch_usb6': 'USB 6'
                ]
            ]

        // Security & Sensors
        case 'ms':    // Lock
            return [ namespace: 'hubitat', name: 'Generic Component Lock' ]
        case 'ldcg':  // Brightness, temperature, humidity, CO2 sensors
        case 'wsdcg':
        case 'zd':    // Vibration sensor as motion
            return [ namespace: 'hubitat', name: 'Generic Component Omni Sensor' ]
        case 'mcs':   // Contact Sensor
            return [ namespace: 'hubitat', name: 'Generic Component Contact Sensor' ]
        case 'sj':    // Water Sensor
            return [ namespace: 'hubitat', name: 'Generic Component Water Sensor' ]
        case 'ywbj':  // Smoke Detector
            return [ namespace: 'hubitat', name: 'Generic Component Smoke Detector' ]
        case 'cobj':  // CO Detector
            return [ namespace: 'hubitat', name: 'Generic Component Carbon Monoxide Detector' ]
        case 'co2bj': // CO2 Sensor
            return [ namespace: 'hubitat', name: 'Generic Component Carbon Dioxide Detector' ]
        case 'pir':   // Motion Sensor
            return [ namespace: 'hubitat', name: 'Generic Component Motion Sensor' ]

        // Large Home Appliances

        // Small Home Appliances
        case 'qn':    // Heater
            return [ namespace: 'component', name: 'Generic Component Heating Device' ]

        // Kitchen Appliances
    }

    return [ namespace: 'hubitat', name: 'Generic Component Switch' ]
}

private static Map<String, Map> getFunctions(DeviceWrapper dw) {
    return jsonCache.computeIfAbsent(dw.getDataValue('functions') ?: '{}') {
        k -> new JsonSlurper().parseText(k)
    }
}

private static Map getFunction(Map functions, List codes) {
    return functions.find({ f -> f.key in codes })?.value
}

private static String getFunctionCode(Map functions, List codes) {
    return codes.find { c -> functions.containsKey(c) }
}

private static Map<String, Map> getStatusSet(DeviceWrapper dw) {
    return jsonCache.computeIfAbsent(dw.getDataValue('statusSet') ?: '{}') {
        k -> new JsonSlurper().parseText(k)
    }
}

private static BigDecimal remap(BigDecimal oldValue, BigDecimal oldMin, BigDecimal oldMax,
                                BigDecimal newMin, BigDecimal newMax) {
    BigDecimal value = oldValue
    if (value < oldMin) { value = oldMin }
    if (value > oldMax) { value = oldMax }
    BigDecimal newValue = ( (value - oldMin) / (oldMax - oldMin) ) * (newMax - newMin) + newMin
    return newValue.setScale(1, BigDecimal.ROUND_HALF_UP)
}

private static BigDecimal scale(BigDecimal value, Integer scale) {
    return value / Math.pow(10, scale ?: 0)
}

private static String translateColorName(Integer hue, Integer saturation) {
    if (saturation < 1) {
        return 'White'
    }

    switch (hue * 3.6 as int) {
        case 0..15: return 'Red'
        case 16..45: return 'Orange'
        case 46..75: return 'Yellow'
        case 76..105: return 'Chartreuse'
        case 106..135: return 'Green'
        case 136..165: return 'Spring'
        case 166..195: return 'Cyan'
        case 196..225: return 'Azure'
        case 226..255: return 'Blue'
        case 256..285: return 'Violet'
        case 286..315: return 'Magenta'
        case 316..345: return 'Rose'
        case 346..360: return 'Red'
    }

    return ''
}

// define country map
private static Map country(String country, String countryCode, String endpoint = 'https://openapi.tuyaus.com') {
    return [ country: country, countryCode: countryCode, endpoint: endpoint ]
}

@Field static final List<Map> tuyaCountries = [
    country('Afghanistan', '93', 'https://openapi.tuyaeu.com'),
    country('Albania', '355', 'https://openapi.tuyaeu.com'),
    country('Algeria', '213', 'https://openapi.tuyaeu.com'),
    country('American Samoa', '1-684', 'https://openapi.tuyaeu.com'),
    country('Andorra', '376', 'https://openapi.tuyaeu.com'),
    country('Angola', '244', 'https://openapi.tuyaeu.com'),
    country('Anguilla', '1-264', 'https://openapi.tuyaeu.com'),
    country('Antarctica', '672', 'https://openapi.tuyaus.com'),
    country('Antigua and Barbuda', '1-268', 'https://openapi.tuyaeu.com'),
    country('Argentina', '54', 'https://openapi.tuyaus.com'),
    country('Armenia', '374', 'https://openapi.tuyaeu.com'),
    country('Aruba', '297', 'https://openapi.tuyaeu.com'),
    country('Australia', '61', 'https://openapi.tuyaeu.com'),
    country('Austria', '43', 'https://openapi.tuyaeu.com'),
    country('Azerbaijan', '994', 'https://openapi.tuyaeu.com'),
    country('Bahamas', '1-242', 'https://openapi.tuyaeu.com'),
    country('Bahrain', '973', 'https://openapi.tuyaeu.com'),
    country('Bangladesh', '880', 'https://openapi.tuyaeu.com'),
    country('Barbados', '1-246', 'https://openapi.tuyaeu.com'),
    country('Belarus', '375', 'https://openapi.tuyaeu.com'),
    country('Belgium', '32', 'https://openapi.tuyaeu.com'),
    country('Belize', '501', 'https://openapi.tuyaeu.com'),
    country('Benin', '229', 'https://openapi.tuyaeu.com'),
    country('Bermuda', '1-441', 'https://openapi.tuyaeu.com'),
    country('Bhutan', '975', 'https://openapi.tuyaeu.com'),
    country('Bolivia', '591', 'https://openapi.tuyaus.com'),
    country('Bosnia and Herzegovina', '387', 'https://openapi.tuyaeu.com'),
    country('Botswana', '267', 'https://openapi.tuyaeu.com'),
    country('Brazil', '55', 'https://openapi.tuyaus.com'),
    country('British Indian Ocean Territory', '246', 'https://openapi.tuyaus.com'),
    country('British Virgin Islands', '1-284', 'https://openapi.tuyaeu.com'),
    country('Brunei', '673', 'https://openapi.tuyaeu.com'),
    country('Bulgaria', '359', 'https://openapi.tuyaeu.com'),
    country('Burkina Faso', '226', 'https://openapi.tuyaeu.com'),
    country('Burundi', '257', 'https://openapi.tuyaeu.com'),
    country('Cambodia', '855', 'https://openapi.tuyaeu.com'),
    country('Cameroon', '237', 'https://openapi.tuyaeu.com'),
    country('Canada', '1', 'https://openapi.tuyaus.com'),
    country('Capo Verde', '238', 'https://openapi.tuyaeu.com'),
    country('Cayman Islands', '1-345', 'https://openapi.tuyaeu.com'),
    country('Central African Republic', '236', 'https://openapi.tuyaeu.com'),
    country('Chad', '235', 'https://openapi.tuyaeu.com'),
    country('Chile', '56', 'https://openapi.tuyaus.com'),
    country('China', '86', 'https://openapi.tuyacn.com'),
    country('Christmas Island', '61'),
    country('Cocos Islands', '61'),
    country('Colombia', '57', 'https://openapi.tuyaus.com'),
    country('Comoros', '269', 'https://openapi.tuyaeu.com'),
    country('Cook Islands', '682', 'https://openapi.tuyaus.com'),
    country('Costa Rica', '506', 'https://openapi.tuyaeu.com'),
    country('Croatia', '385', 'https://openapi.tuyaeu.com'),
    country('Cuba', '53'),
    country('Curacao', '599', 'https://openapi.tuyaus.com'),
    country('Cyprus', '357', 'https://openapi.tuyaeu.com'),
    country('Czech Republic', '420', 'https://openapi.tuyaeu.com'),
    country('Democratic Republic of the Congo', '243', 'https://openapi.tuyaeu.com'),
    country('Denmark', '45', 'https://openapi.tuyaeu.com'),
    country('Djibouti', '253', 'https://openapi.tuyaeu.com'),
    country('Dominica', '1-767', 'https://openapi.tuyaeu.com'),
    country('Dominican Republic', '1-809', 'https://openapi.tuyaus.com'),
    country('East Timor', '670', 'https://openapi.tuyaus.com'),
    country('Ecuador', '593', 'https://openapi.tuyaus.com'),
    country('Egypt', '20', 'https://openapi.tuyaeu.com'),
    country('El Salvador', '503', 'https://openapi.tuyaeu.com'),
    country('Equatorial Guinea', '240', 'https://openapi.tuyaeu.com'),
    country('Eritrea', '291', 'https://openapi.tuyaeu.com'),
    country('Estonia', '372', 'https://openapi.tuyaeu.com'),
    country('Ethiopia', '251', 'https://openapi.tuyaeu.com'),
    country('Falkland Islands', '500', 'https://openapi.tuyaus.com'),
    country('Faroe Islands', '298', 'https://openapi.tuyaeu.com'),
    country('Fiji', '679', 'https://openapi.tuyaeu.com'),
    country('Finland', '358', 'https://openapi.tuyaeu.com'),
    country('France', '33', 'https://openapi.tuyaeu.com'),
    country('French Polynesia', '689', 'https://openapi.tuyaeu.com'),
    country('Gabon', '241', 'https://openapi.tuyaeu.com'),
    country('Gambia', '220', 'https://openapi.tuyaeu.com'),
    country('Georgia', '995', 'https://openapi.tuyaeu.com'),
    country('Germany', '49', 'https://openapi.tuyaeu.com'),
    country('Ghana', '233', 'https://openapi.tuyaeu.com'),
    country('Gibraltar', '350', 'https://openapi.tuyaeu.com'),
    country('Greece', '30', 'https://openapi.tuyaeu.com'),
    country('Greenland', '299', 'https://openapi.tuyaeu.com'),
    country('Grenada', '1-473', 'https://openapi.tuyaeu.com'),
    country('Guam', '1-671', 'https://openapi.tuyaeu.com'),
    country('Guatemala', '502', 'https://openapi.tuyaus.com'),
    country('Guernsey', '44-1481'),
    country('Guinea', '224'),
    country('Guinea-Bissau', '245', 'https://openapi.tuyaus.com'),
    country('Guyana', '592', 'https://openapi.tuyaeu.com'),
    country('Haiti', '509', 'https://openapi.tuyaeu.com'),
    country('Honduras', '504', 'https://openapi.tuyaeu.com'),
    country('Hong Kong', '852', 'https://openapi.tuyaus.com'),
    country('Hungary', '36', 'https://openapi.tuyaeu.com'),
    country('Iceland', '354', 'https://openapi.tuyaeu.com'),
    country('India', '91', 'https://openapi.tuyain.com'),
    country('Indonesia', '62', 'https://openapi.tuyaus.com'),
    country('Iran', '98'),
    country('Iraq', '964', 'https://openapi.tuyaeu.com'),
    country('Ireland', '353', 'https://openapi.tuyaeu.com'),
    country('Isle of Man', '44-1624'),
    country('Israel', '972', 'https://openapi.tuyaeu.com'),
    country('Italy', '39', 'https://openapi.tuyaeu.com'),
    country('Ivory Coast', '225', 'https://openapi.tuyaeu.com'),
    country('Jamaica', '1-876', 'https://openapi.tuyaeu.com'),
    country('Japan', '81', 'https://openapi.tuyaus.com'),
    country('Jersey', '44-1534'),
    country('Jordan', '962', 'https://openapi.tuyaeu.com'),
    country('Kazakhstan', '7', 'https://openapi.tuyaeu.com'),
    country('Kenya', '254', 'https://openapi.tuyaeu.com'),
    country('Kiribati', '686', 'https://openapi.tuyaus.com'),
    country('Kosovo', '383'),
    country('Kuwait', '965', 'https://openapi.tuyaeu.com'),
    country('Kyrgyzstan', '996', 'https://openapi.tuyaeu.com'),
    country('Laos', '856', 'https://openapi.tuyaeu.com'),
    country('Latvia', '371', 'https://openapi.tuyaeu.com'),
    country('Lebanon', '961', 'https://openapi.tuyaeu.com'),
    country('Lesotho', '266', 'https://openapi.tuyaeu.com'),
    country('Liberia', '231', 'https://openapi.tuyaeu.com'),
    country('Libya', '218', 'https://openapi.tuyaeu.com'),
    country('Liechtenstein', '423', 'https://openapi.tuyaeu.com'),
    country('Lithuania', '370', 'https://openapi.tuyaeu.com'),
    country('Luxembourg', '352', 'https://openapi.tuyaeu.com'),
    country('Macao', '853', 'https://openapi.tuyaus.com'),
    country('Macedonia', '389', 'https://openapi.tuyaeu.com'),
    country('Madagascar', '261', 'https://openapi.tuyaeu.com'),
    country('Malawi', '265', 'https://openapi.tuyaeu.com'),
    country('Malaysia', '60', 'https://openapi.tuyaus.com'),
    country('Maldives', '960', 'https://openapi.tuyaeu.com'),
    country('Mali', '223', 'https://openapi.tuyaeu.com'),
    country('Malta', '356', 'https://openapi.tuyaeu.com'),
    country('Marshall Islands', '692', 'https://openapi.tuyaeu.com'),
    country('Mauritania', '222', 'https://openapi.tuyaeu.com'),
    country('Mauritius', '230', 'https://openapi.tuyaeu.com'),
    country('Mayotte', '262', 'https://openapi.tuyaeu.com'),
    country('Mexico', '52', 'https://openapi.tuyaus.com'),
    country('Micronesia', '691', 'https://openapi.tuyaeu.com'),
    country('Moldova', '373', 'https://openapi.tuyaeu.com'),
    country('Monaco', '377', 'https://openapi.tuyaeu.com'),
    country('Mongolia', '976', 'https://openapi.tuyaeu.com'),
    country('Montenegro', '382', 'https://openapi.tuyaeu.com'),
    country('Montserrat', '1-664', 'https://openapi.tuyaeu.com'),
    country('Morocco', '212', 'https://openapi.tuyaeu.com'),
    country('Mozambique', '258', 'https://openapi.tuyaeu.com'),
    country('Myanmar', '95', 'https://openapi.tuyaus.com'),
    country('Namibia', '264', 'https://openapi.tuyaeu.com'),
    country('Nauru', '674', 'https://openapi.tuyaus.com'),
    country('Nepal', '977', 'https://openapi.tuyaeu.com'),
    country('Netherlands', '31', 'https://openapi.tuyaeu.com'),
    country('Netherlands Antilles', '599'),
    country('New Caledonia', '687', 'https://openapi.tuyaeu.com'),
    country('New Zealand', '64', 'https://openapi.tuyaus.com'),
    country('Nicaragua', '505', 'https://openapi.tuyaeu.com'),
    country('Niger', '227', 'https://openapi.tuyaeu.com'),
    country('Nigeria', '234', 'https://openapi.tuyaeu.com'),
    country('Niue', '683', 'https://openapi.tuyaus.com'),
    country('North Korea', '850'),
    country('Northern Mariana Islands', '1-670', 'https://openapi.tuyaeu.com'),
    country('Norway', '47', 'https://openapi.tuyaeu.com'),
    country('Oman', '968', 'https://openapi.tuyaeu.com'),
    country('Pakistan', '92', 'https://openapi.tuyaeu.com'),
    country('Palau', '680', 'https://openapi.tuyaeu.com'),
    country('Palestine', '970', 'https://openapi.tuyaus.com'),
    country('Panama', '507', 'https://openapi.tuyaeu.com'),
    country('Papua New Guinea', '675', 'https://openapi.tuyaus.com'),
    country('Paraguay', '595', 'https://openapi.tuyaus.com'),
    country('Peru', '51', 'https://openapi.tuyaus.com'),
    country('Philippines', '63', 'https://openapi.tuyaus.com'),
    country('Pitcairn', '64'),
    country('Poland', '48', 'https://openapi.tuyaeu.com'),
    country('Portugal', '351', 'https://openapi.tuyaeu.com'),
    country('Puerto Rico', '1-787, 1-939', 'https://openapi.tuyaus.com'),
    country('Qatar', '974', 'https://openapi.tuyaeu.com'),
    country('Republic of the Congo', '242', 'https://openapi.tuyaeu.com'),
    country('Reunion', '262', 'https://openapi.tuyaeu.com'),
    country('Romania', '40', 'https://openapi.tuyaeu.com'),
    country('Russia', '7', 'https://openapi.tuyaeu.com'),
    country('Rwanda', '250', 'https://openapi.tuyaeu.com'),
    country('Saint Barthelemy', '590', 'https://openapi.tuyaeu.com'),
    country('Saint Helena', '290'),
    country('Saint Kitts and Nevis', '1-869', 'https://openapi.tuyaeu.com'),
    country('Saint Lucia', '1-758', 'https://openapi.tuyaeu.com'),
    country('Saint Martin', '590', 'https://openapi.tuyaeu.com'),
    country('Saint Pierre and Miquelon', '508', 'https://openapi.tuyaeu.com'),
    country('Saint Vincent and the Grenadines', '1-784', 'https://openapi.tuyaeu.com'),
    country('Samoa', '685', 'https://openapi.tuyaeu.com'),
    country('San Marino', '378', 'https://openapi.tuyaeu.com'),
    country('Sao Tome and Principe', '239', 'https://openapi.tuyaus.com'),
    country('Saudi Arabia', '966', 'https://openapi.tuyaeu.com'),
    country('Senegal', '221', 'https://openapi.tuyaeu.com'),
    country('Serbia', '381', 'https://openapi.tuyaeu.com'),
    country('Seychelles', '248', 'https://openapi.tuyaeu.com'),
    country('Sierra Leone', '232', 'https://openapi.tuyaeu.com'),
    country('Singapore', '65', 'https://openapi.tuyaeu.com'),
    country('Sint Maarten', '1-721', 'https://openapi.tuyaus.com'),
    country('Slovakia', '421', 'https://openapi.tuyaeu.com'),
    country('Slovenia', '386', 'https://openapi.tuyaeu.com'),
    country('Solomon Islands', '677', 'https://openapi.tuyaus.com'),
    country('Somalia', '252', 'https://openapi.tuyaeu.com'),
    country('South Africa', '27', 'https://openapi.tuyaeu.com'),
    country('South Korea', '82', 'https://openapi.tuyaus.com'),
    country('South Sudan', '211'),
    country('Spain', '34', 'https://openapi.tuyaeu.com'),
    country('Sri Lanka', '94', 'https://openapi.tuyaeu.com'),
    country('Sudan', '249'),
    country('Suriname', '597', 'https://openapi.tuyaus.com'),
    country('Svalbard and Jan Mayen', '4779', 'https://openapi.tuyaus.com'),
    country('Swaziland', '268', 'https://openapi.tuyaeu.com'),
    country('Sweden', '46', 'https://openapi.tuyaeu.com'),
    country('Switzerland', '41', 'https://openapi.tuyaeu.com'),
    country('Syria', '963'),
    country('Taiwan', '886', 'https://openapi.tuyaus.com'),
    country('Tajikistan', '992', 'https://openapi.tuyaeu.com'),
    country('Tanzania', '255', 'https://openapi.tuyaeu.com'),
    country('Thailand', '66', 'https://openapi.tuyaus.com'),
    country('Togo', '228', 'https://openapi.tuyaeu.com'),
    country('Tokelau', '690', 'https://openapi.tuyaus.com'),
    country('Tonga', '676', 'https://openapi.tuyaeu.com'),
    country('Trinidad and Tobago', '1-868', 'https://openapi.tuyaeu.com'),
    country('Tunisia', '216', 'https://openapi.tuyaeu.com'),
    country('Turkey', '90', 'https://openapi.tuyaeu.com'),
    country('Turkmenistan', '993', 'https://openapi.tuyaeu.com'),
    country('Turks and Caicos Islands', '1-649', 'https://openapi.tuyaeu.com'),
    country('Tuvalu', '688', 'https://openapi.tuyaeu.com'),
    country('U.S. Virgin Islands', '1-340', 'https://openapi.tuyaeu.com'),
    country('Uganda', '256', 'https://openapi.tuyaeu.com'),
    country('Ukraine', '380', 'https://openapi.tuyaeu.com'),
    country('United Arab Emirates', '971', 'https://openapi.tuyaeu.com'),
    country('United Kingdom', '44', 'https://openapi.tuyaeu.com'),
    country('United States', '1', 'https://openapi.tuyaus.com'),
    country('Uruguay', '598', 'https://openapi.tuyaus.com'),
    country('Uzbekistan', '998', 'https://openapi.tuyaeu.com'),
    country('Vanuatu', '678', 'https://openapi.tuyaus.com'),
    country('Vatican', '379', 'https://openapi.tuyaeu.com'),
    country('Venezuela', '58', 'https://openapi.tuyaus.com'),
    country('Vietnam', '84', 'https://openapi.tuyaus.com'),
    country('Wallis and Futuna', '681', 'https://openapi.tuyaeu.com'),
    country('Western Sahara', '212', 'https://openapi.tuyaeu.com'),
    country('Yemen', '967', 'https://openapi.tuyaeu.com'),
    country('Zambia', '260', 'https://openapi.tuyaeu.com'),
    country('Zimbabwe', '263', 'https://openapi.tuyaeu.com')
]

/**
 *  Driver Capabilities Implementation
 */
private void createChildDevices(Map d) {
    Map driver = mapTuyaCategory(d)
    LOG.debug "Tuya category ${d.category} driver ${driver}"

    // Tuya Device to Single Hubitat Device
    if (driver.devices == null) {
        createChildDevice("${device.id}-${d.id}", driver, d)
        return
    }

    // Tuya Device to Multiple Hubitat Devices
    String baseName = d.name
    Map baseFunctions = d.functions
    Map baseStatusSet = d.statusSet
    Map subdevices = driver.devices.findAll { entry -> entry.key in baseFunctions.keySet() }
    subdevices.each { code, description ->
        d.name = "${baseName} ${description}"
        d.functions = [ (code): baseFunctions[(code)] ]
        d.statusSet = [ (code): baseStatusSet[(code)] ]
        createChildDevice("${device.id}-${d.id}-${code}", driver, d)
    }
}

private ChildDeviceWrapper createChildDevice(String dni, Map driver, Map d) {
    ChildDeviceWrapper dw = getChildDevice(dni)
    if (dw == null) {
        LOG.info "Creating device ${d.name} using ${driver.name} driver"
        try {
            dw = addChildDevice(driver.namespace, driver.name, dni,
                [
                    name: d.product_name,
                    label: d.name,
                    //location: add room support if we can get from Tuya
                ]
            )
        } catch (UnknownDeviceTypeException e) {
            LOG.exception("${driver.name} device creation failed", e)
        }
    }

    String functionJson = JsonOutput.toJson(d.functions)
    jsonCache.put(functionJson, d.functions)
    dw?.with {
        label = label ?: d.name
        updateDataValue 'id', d.id
        updateDataValue 'local_key', d.local_key
        updateDataValue 'product_id', d.product_id
        updateDataValue 'category', d.category
        updateDataValue 'functions', functionJson
        updateDataValue 'statusSet', JsonOutput.toJson(d.statusSet)
        updateDataValue 'online', d.online as String
    }

    return dw
}

private ChildDeviceWrapper createSceneDevice(Integer homeId, Map scene) {
    String dni = "${device.id}-${scene.scene_id}"
    ChildDeviceWrapper dw = getChildDevice(dni)
    if (dw == null) {
        LOG.info "Creating scene device ${scene.name}"
        try {
            String name = scene.name.replace('\"', '')
            dw = addChildDevice("hubitat", "Generic Component Switch", dni,
                [
                    name: name,
                    label: name
                ]
            )
        } catch (UnknownDeviceTypeException e) {
            LOG.exception("${driver.name} device creation failed", e)
        }
    }

    dw?.with {
        updateDataValue 'homeId', homeId as String
        updateDataValue 'sceneId', scene.scene_id
    }

    return dw
}

/* groovylint-disable-next-line UnusedPrivateMethod */
private void logsOff() {
    device.updateSetting('logEnable', [value: 'false', type: 'bool'] )
    LOG.info "Debug logging disabled"
}

private void parseBizData(String bizCode, Map bizData) {
    LOG.debug "${bizCode} ${bizData}"
    switch (bizCode) {
        case 'nameUpdate':
        case 'online':
        case 'offline':
        case 'bindUser':
            refresh()
            break
    }
}

private void updateMultiDeviceStatus(Map d) {
    ChildDeviceWrapper dw = null
    String baseDni = "${device.id}-${d.id ?: d.devId}"
    List<Map> events = []
    for (Map newState in d.status) {
        String dni = "${baseDni}-${newState.code}"
        if ((dw = getChildDevice(dni))) {
            events = createEvents(dw, [ newState ])
        } else if ((dw = getChildDevice(baseDni))) {
            events = createEvents(dw, d.status)
        }

        if (dw != null && events.empty == false) {
            LOG.debug "${dw} sending events ${events}"
            dw.parse(events)
        }
    }
}

/* ---------------------------------------------------
 * Convert Tuya device values to Hubitat device events
 */

private List<Map> createEvents(DeviceWrapper dw, List<Map> statusList) {
    String workMode = statusList['workMode'] ?: ''
    Map<String, Map> deviceStatusSet = getStatusSet(dw) ?: getFunctions(dw)
    return statusList.collectMany { status ->
        LOG.debug "${dw} status ${status}"

        if (status.code in tuyaFunctions.battery) {
            if (status.code == 'battery_percentage' || status.code == 'va_battery') {
                if (txtEnable) { LOG.info "${dw} battery is ${status.value}%" }
                return [ [ name: 'battery', value: status.value, descriptionText: "battery is ${status.value}%", unit: '%' ] ]
            }
        }

        if (status.code in tuyaFunctions.brightness && workMode != 'colour') {
            Map bright = deviceStatusSet[status.code] ?: defaults[status.code]
            if ( bright != null ) {
                Integer value = Math.floor(remap(status.value, bright.min, bright.max, 0, 100))
                if (txtEnable) { LOG.info "${dw} level is ${value}%" }
                return [ [ name: 'level', value: value, unit: '%', descriptionText: "level is ${value}%" ] ]
            }
        }

        if (status.code in tuyaFunctions.co) {
            String value = status.value == 'alarm' ? 'detected' : 'clear'
            if (txtEnable) { LOG.info "${dw} carbon monoxide is ${value}" }
            return [ [ name: 'carbonMonoxide', value: value, descriptionText: "carbon monoxide is ${value}" ] ]
        }

        if (status.code in tuyaFunctions.co2) {
            Map co2 = deviceStatusSet[status.code] ?: defaults[status.code]
            String value = scale(status.value, co2.scale)
            if (txtEnable) { LOG.info "${dw} carbon dioxide level is ${value}" }
            return [ [ name: 'carbonDioxide', value: value, unit: 'ppm', descriptionText: "carbon dioxide level is ${value}" ] ]
        }

        if (status.code in tuyaFunctions.control + tuyaFunctions.workState) {
            String value
            switch (status.value) {
                case 'open': value = 'open'; break
                case 'opening': value = 'opening'; break
                case 'close': value = 'closed'; break
                case 'closing': value = 'closing'; break
                case 'stop': value = 'unknown'; break
            }
            if (value) {
                if (txtEnable) { LOG.info "${dw} control is ${value}" }
                return [ [ name: 'windowShade', value: value, descriptionText: "window shade is ${value}" ] ]
            }
        }

        if (status.code in tuyaFunctions.ct) {
            Map temperature = deviceStatusSet[status.code] ?: defaults[status.code]
            Integer value = Math.floor(1000000 / remap(temperature.max - status.value,
                            temperature.min, temperature.max, minMireds, maxMireds))
            if (txtEnable) { LOG.info "${dw} color temperature is ${value}K" }
            return [ [ name: 'colorTemperature', value: value, unit: 'K',
                       descriptionText: "color temperature is ${value}K" ] ]
        }

        if (status.code in tuyaFunctions.colour) {
            Map colour = deviceStatusSet[status.code] ?: defaults[status.code]
            Map bright = getFunction(deviceStatusSet, tuyaFunctions.brightness) ?: colour.v
            Map value = status.value == '' ? [h: 100.0, s: 100.0, v: 100.0] :
                        jsonCache.computeIfAbsent(status.value) { k -> new JsonSlurper().parseText(k) }
            Integer hue = Math.floor(remap(value.h, colour.h.min, colour.h.max, 0, 100))
            Integer saturation = Math.floor(remap(value.s, colour.s.min, colour.s.max, 0, 100))
            Integer level = Math.floor(remap(value.v, bright.min, bright.max, 0, 100))
            String colorName = translateColorName(hue, saturation)
            if (txtEnable) { LOG.info "${dw} color is h:${hue} s:${saturation} (${colorName})" }
            List<Map> events = [
                [ name: 'hue', value: hue, descriptionText: "hue is ${hue}" ],
                [ name: 'saturation', value: saturation, descriptionText: "saturation is ${saturation}" ],
                [ name: 'colorName', value: colorName, descriptionText: "color name is ${colorName}" ]
            ]
            if (workMode == 'color') {
                if (txtEnable) { LOG.info "${dw} level is ${level}%" }
                events << [ name: 'level', value: level, unit: '%', descriptionText: "level is ${level}%" ]
            }
            return events
        }

        if (status.code in tuyaFunctions.contact) {
            String value = status.value ? 'open' : 'closed'
            if (txtEnable) { LOG.info "${dw} contact is ${value}" }
            return [ [ name: 'contact', value: value, descriptionText: "contact is ${value}" ] ]
        }

        if (status.code in tuyaFunctions.fanSpeed) {
            Map speed = deviceStatusSet[status.code] ?: defaults[status.code]
            int value
            if (statusList['switch']) {
                switch (speed.type) {
                    case 'Enum':
                        value = remap(speed.range.indexOf(status.value), 0, speed.range.size() - 1, 0, 4) as int
                        break
                    case 'Integer':
                        int min = (speed.min == null) ? 1 : speed.min
                        int max = (speed.max == null) ? 100 : speed.max
                        value = remap(status.value as int, min, max, 0, 4) as int
                        break
                }
                String level = ['low', 'medium-low', 'medium', 'medium-high', 'high'].get(value)
                if (txtEnable) { LOG.info "${dw} speed is ${level}" }
                return [ [ name: 'speed', value: level, descriptionText: "speed is ${level}" ] ]
            }

            if (txtEnable) { LOG.info "${dw} speed is off" }
            return [ [ name: 'speed', value: 'off', descriptionText: 'speed is off' ] ]
        }

        if (status.code in tuyaFunctions.light || status.code in tuyaFunctions.power) {
            String value = status.value ? 'on' : 'off'
            if (txtEnable) { LOG.info "${dw} switch is ${value}" }
            return [ [ name: 'switch', value: value, descriptionText: "switch is ${value}" ] ]
        }

        if (status.code in tuyaFunctions.meteringSwitch) {
            Map code = deviceStatusSet[status.code] ?: defaults[status.code]
            String name
            String value
            String unit = ''
            switch (status.code) {
                case 'cur_power':
                    name = 'power'
                    value = scale(status.value, code.scale)
                    unit = 'W'
                    break
                case 'cur_voltage':
                case 'cur_current':
                case 'relay_status':
                case 'light_mode':
                case 'add_ele':
                case 'countdown_1':
                    break
                default:
                    LOG.warn "${dw} unsupported meteringSwitch status.code ${status.code}"
            }
            if (name != null && value != null) {
                if (txtEnable) { LOG.info "${dw} ${name} is ${value} ${unit}" }
                return [ [ name: name, value: value, descriptionText: "${dw} ${name} is ${value} ${unit}", unit: unit ] ]
            }
        }

        if (status.code in tuyaFunctions.omniSensor) {
            Map code = deviceStatusSet[status.code] ?: defaults[status.code]
            String name
            String value
            String unit = ''
            switch (status.code) {
                case 'bright_value':
                    name = 'illuminance'
                    value = scale(status.value, code.scale)
                    unit = 'Lux'
                    break
                case 'humidity_value':
                case 'va_humidity':
                    value = status.value
                    if (status.code == 'humidity_value') {
                        value = scale(status.value, code.scale)
                    }
                    name = 'humidity'
                    unit = 'RH%'
                    break
                case 'bright_sensitivity':
                case 'sensitivity':
                    name = 'sensitivity'
                    value = scale(status.value, code.scale)
                    unit = '%'
                    break
                case 'shock_state':    // vibration sensor TS0210
                    name = 'motion'    // simulated motion
                    value = 'active'   // no 'inactive' state!
                    unit = ''
                    status.code = 'inactive_state'
                    runIn(5, 'updateMultiDeviceStatus',  [data: d])
                    break
                case 'inactive_state': // vibration sensor
                    name = 'motion'    // simulated motion
                    value = 'inactive' // simulated 'inactive' state!
                    unit = ''
                    break
                default:
                    LOG.warn "${dw} unsupported omniSensor status.code ${status.code}"
            }
            if (name != null && value != null) {
                if (txtEnable) { LOG.info "${dw} ${name} is ${value} ${unit}" }
                return [ [ name: name, value: value, descriptionText: "${name} is ${value} ${unit}", unit: unit ] ]
            }
        }

        if (status.code in tuyaFunctions.pir) {
            String value = status.value == 'pir' ? 'active' : 'inactive'
            if (txtEnable) { LOG.info "${dw} motion is ${value}" }
            return [ [ name: 'motion', value: value, descriptionText: "motion is ${value}" ] ]
        }

        if (status.code in tuyaFunctions.percent_control) {
            if (txtEnable) { LOG.info "${dw} position is ${status.value}%" }
            return [ [ name: 'position', value: status.value, descriptionText: "position is ${status.value}%", unit: '%' ] ]
        }

        if (status.code in tuyaFunctions.sceneSwitch) {
            String action
            if (status.value in sceneSwitchAction) {
                action = sceneSwitchAction[status.value]
            } else {
                LOG.warn "${dw} sceneSwitch: unknown status.value ${status.value}"
            }

            String value
            if (status.code in sceneSwitchKeyNumbers) {
                value = sceneSwitchKeyNumbers[status.code]
                if (d.productKey == 'vp6clf9d' && status.code == 'switch1_value') {
                    value = '1'                    // correction for TS0044 key #1
                }
            } else {
                LOG.warn "${dw} sceneSwitch: unknown status.code ${status.code}"
            }

            if (value != null && action != null) {
                if (txtEnable) { LOG.info "${dw} buttons ${value} is ${action}" }
                return [ [ name: action, value: value, descriptionText: "button ${value} is ${action}", isStateChange: true ] ]
            }

            LOG.warn "${dw} sceneSwitch: unknown name ${action} or value ${value}"
        }

        if (status.code in tuyaFunctions.smoke) {
            String value = status.value == 'alarm' ? 'detected' : 'clear'
            if (txtEnable) { LOG.info "${dw} smoke is ${value}" }
            return [ [ name: 'smoke', value: value, descriptionText: "smoke is ${value}" ] ]
        }

        if (status.code in tuyaFunctions.temperature) {
            Map set = deviceStatusSet[status.code] ?: defaults[status.code]
            String value = scale(status.value, set.scale)
            String unit = set.unit
            if (txtEnable) { LOG.info "${dw} temperature is ${value}${unit}" }
            return [ [ name: 'temperature', value: value, unit: unit, descriptionText: "temperature is ${value}${unit}" ] ]
        }

        if (status.code in tuyaFunctions.temperatureSet) {
            Map set = deviceStatusSet[status.code] ?: defaults[status.code]
            String value = status.value
            String unit = set.unit
            if (txtEnable) { LOG.info "${dw} heating set point is ${value}${unit}" }
            return [ [ name: 'heatingSetpoint', value: value, unit: unit, descriptionText: "heating set point is ${value}${unit}" ] ]
        }

        if (status.code in tuyaFunctions.water) {
            String value = status.value == 'alarm' ? 'wet' : 'dry'
            if (txtEnable) { LOG.info "${dw} water is ${value}" }
            return [ [ name: 'water', value: value, descriptionText: "water is ${value}" ] ]
        }

        if (status.code in tuyaFunctions.workMode) {
            switch (status.value) {
                case 'white':
                case 'light_white':
                    if (txtEnable) { LOG.info "${dw} color mode is CT" }
                    return [ [ name: 'colorMode', value: 'CT', descriptionText: 'color mode is CT' ] ]
                case 'colour':
                    if (txtEnable) { LOG.info "${dw} color mode is RGB" }
                    return [ [ name: 'colorMode', value: 'RGB', descriptionText: 'color mode is RGB' ] ]
            }
        }

        return []
    }
}

/**
 *  Tuya Open API Authentication
 *  https://developer.tuya.com/en/docs/cloud/
*/
private void tuyaAuthenticateAsync() {
    unschedule('tuyaAuthenticateAsync')
    if (settings.username && settings.password && settings.appSchema && state.countryCode) {
        LOG.info "Starting Tuya cloud authentication for ${settings.username}"
        MessageDigest digest = MessageDigest.getInstance('MD5')
        String md5pwd = HexUtils.byteArrayToHexString(digest.digest(settings.password.bytes)).toLowerCase()
        Map body = [
            'country_code': state.countryCode,
            'username': settings.username,
            'password': md5pwd,
            'schema': settings.appSchema
        ]
        state.tokenInfo.access_token = ''
        sendEvent([ name: 'state', value: 'authenticating', descriptionText: 'Authenticating to Tuya'])
        tuyaPostAsync('/v1.0/iot-01/associated-users/actions/authorized-login', body, 'tuyaAuthenticateResponse')
    } else {
        sendEvent([ name: 'state', value: 'not configured', descriptionText: 'Driver not configured'])
        LOG.error "Driver must be configured before authentication is possible"
    }
}

/* groovylint-disable-next-line UnusedPrivateMethod, UnusedPrivateMethodParameter */
private void tuyaAuthenticateResponse(AsyncResponse response, Map data) {
    if (!tuyaCheckResponse(response)) {
        runIn(60 + random.nextInt(300), 'tuyaAuthenticateAsync')
        return
    }

    Map result = response.json.result
    state.endPoint = result.platform_url
    state.tokenInfo = [
        access_token: result.access_token,
        refresh_token: result.refresh_token,
        uid: result.uid,
        expire: result.expire_time * 1000 + now(),
    ]
    LOG.info "Received Tuya access token (valid for ${result.expire_time}s)"
    sendEvent([ name: 'state', value: 'authenticated', descriptionText: "Received access token ${result.access_token}" ])

    // Schedule next authentication
    runIn(result.expire_time - 60, 'tuyaRefreshTokenAsync')

    // Get MQTT details
    tuyaGetHubConfigAsync()

    // Get Home Scenes
    tuyaGetHomesAsync()
}

/**
 *  Tuya Open API Device Management
 *  https://developer.tuya.com/en/docs/cloud/
 *
 *  Attributes:
 *      id: Device id
 *      name: Device name
 *      local_key: Key
 *      category: Product category
 *      product_id: Product ID
 *      product_name: Product name
 *      sub: Determine whether it is a sub-device, true-> yes; false-> no
 *      uuid: The unique device identifier
 *      asset_id: asset id of the device
 *      online: Online status of the device
 *      icon: Device icon
 *      ip: Device external IP
 *      time_zone: device time zone
 *      active_time: The last pairing time of the device
 *      create_time: The first network pairing time of the device
 *      update_time: The update time of device status
 *      status: Status set of the device
 */
private void tuyaGetDevicesAsync(String last_row_key = '', Map data = [:]) {
    if (!jsonCache.empty) {
        LOG.info "Clearing json cache"
        jsonCache.clear()
    }

    LOG.info "Requesting cloud devices batch"
    tuyaGetAsync('/v1.0/iot-01/associated-users/devices', [ 'last_row_key': last_row_key ], 'tuyaGetDevicesResponse', data)
}

/* groovylint-disable-next-line UnusedPrivateMethod, UnusedPrivateMethodParameter */
private void tuyaGetDevicesResponse(AsyncResponse response, Map data) {
    if (tuyaCheckResponse(response) == true) {
        Map result = response.json.result
        data.devices = (data.devices ?: []) + result.devices
        LOG.info "Received ${result.devices.size()} cloud devices (has_more: ${result.has_more})"
        if (result.has_more) {
            pauseExecution(1000)
            tuyaGetDevicesAsync(result.last_row_key, data)
            return
        }
    }

    sendEvent([ name: 'deviceCount', value: data.devices?.size() as String ])
    data.devices.each { d ->
        tuyaGetDeviceSpecificationsAsync(d.id, d)
    }
}

// https://developer.tuya.com/en/docs/cloud/device-control?id=K95zu01ksols7#title-29-API%20address
private void tuyaGetDeviceSpecificationsAsync(String deviceID, Map data = [:]) {
    LOG.info "Requesting cloud device specifications for ${deviceID}"
    tuyaGetAsync("/v1.0/devices/${deviceID}/specifications", null, 'tuyaGetDeviceSpecificationsResponse', data)
}

/* groovylint-disable-next-line UnusedPrivateMethod, UnusedPrivateMethodParameter */
private void tuyaGetDeviceSpecificationsResponse(AsyncResponse response, Map data) {
    if (tuyaCheckResponse(response) == true) {
        JsonSlurper parser = new JsonSlurper()
        Map result = response.json.result
        data.category = result.category
        if (result.functions != null) {
            data.functions = result.functions.collectEntries { f ->
                Map values = parser.parseText(f.values ?: '{}')
                values.type = f.type
                return [ (f.code): values ]
            }
        } else {
            data.functions = [:]
        }
        if (result.status != null) {
            data.statusSet = result.status.collectEntries { f ->
                Map values = parser.parseText(f.values ?: '{}')
                values.type = f.type
                return [ (f.code): values ]
            }
        } else {
            data.statusSet = [:]
        }

        LOG.debug "Device Data: ${data}"
        createChildDevices(data)
        updateMultiDeviceStatus(data)

        if (device.currentValue('state') != 'ready') {
            sendEvent([ name: 'state', value: 'ready', descriptionText: 'Received device data from Tuya'])
        }
    }
}

private void tuyaGetHomesAsync() {
    if (state.tokenInfo?.uid != null) {
        LOG.info "Requesting Tuya Home list"
        tuyaGetAsync("/v1.0/users/${state.tokenInfo.uid}/homes", null, 'tuyaGetHomesResponse')
    } else {
        LOG.error "Unable to request homes (null uid token: ${state.tokenInfo})"
    }
}

/* groovylint-disable-next-line UnusedPrivateMethod, UnusedPrivateMethodParameter */
private void tuyaGetHomesResponse(AsyncResponse response, Map data) {
    if (tuyaCheckResponse(response) == false) { return }
    List<Map> homes = response.json.result ?: []
    homes.each { home ->
        tuyaGetScenesAsync(home.home_id)
    }
}

private void tuyaGetScenesAsync(Integer homeId) {
    LOG.debug "Requesting scenes for home ${homeId}"
    tuyaGetAsync("/v1.0/homes/${homeId}/scenes", null, 'tuyaGetScenesResponse', [ homeId: homeId ])
}

/* groovylint-disable-next-line UnusedPrivateMethod, UnusedPrivateMethodParameter */
private void tuyaGetScenesResponse(AsyncResponse response, Map data) {
    if (tuyaCheckResponse(response) == false) { return }
    if (!state.scenes) { state.scenes = [:] }
    List<Map> scenes = response.json.result ?: []
    scenes.each { scene -> createSceneDevice(data.homeId, scene) }
}

private void tuyaGetStateAsync(String deviceID) {
    LOG.debug "Requesting device ${deviceID} state"
    tuyaGetAsync("/v1.0/devices/${deviceID}/status", null, 'tuyaGetStateResponse', [ id: deviceID ])
}

/* groovylint-disable-next-line UnusedPrivateMethod, UnusedPrivateMethodParameter */
private void tuyaGetStateResponse(AsyncResponse response, Map data) {
    if (tuyaCheckResponse(response) == false) { return }
    data.status = response.json.result
    updateMultiDeviceStatus(data)
}

private void tuyaRefreshTokenAsync() {
    unschedule("tuyaRefreshTokenAsync")
<<<<<<< HEAD
    if (logEnable) { log.debug "${device} refreshing token" }
=======
    LOG.debug "Refreshing authentication token"
>>>>>>> 11a25ec8
    state.tokenInfo.access_token = ''
    tuyaGetAsync("/v1.0/token/${state.tokenInfo.refresh_token}", null, 'tuyaRefreshTokenResponse', null)
}

private void tuyaRefreshTokenResponse(AsyncResponse response, Map data) {
<<<<<<< HEAD
    if (!tuyaCheckResponse(response)) {
=======
    if (tuyaCheckResponse(response) == false) {
>>>>>>> 11a25ec8
        tuyaAuthenticateAsync()
        return
    }

    Map result = response.json.result
    state.tokenInfo = [
        access_token: result.access_token,
        refresh_token: result.refresh_token,
        uid: result.uid,
        expire: result.expire_time * 1000 + now(),
    ]
<<<<<<< HEAD
    log.info "${device} received Tuya access token (valid for ${result.expire_time}s)"
    runIn(result.expire_time - 60, 'tuyaRefreshTokenAsync')
=======
    LOG.info "Received Tuya access token (valid for ${result.expire_time}s)"
    runIn(result.expire_time - 60, 'tuyaRefreshTokenAsync')
    tuyaGetHubConfigAsync()
>>>>>>> 11a25ec8
}

private void tuyaTriggerScene(Integer homeId, String sceneId) {
    LOG.debug "Triggering scene id ${sceneId}"
    tuyaPostAsync("/v1.0/homes/${homeId}/scenes/${sceneId}/trigger", null, 'tuyaTriggerSceneResponse')
}

/* groovylint-disable-next-line UnusedPrivateMethod, UnusedPrivateMethodParameter */
private void tuyaTriggerSceneResponse(AsyncResponse response, Map data) {
    tuyaCheckResponse(response)
}

private void tuyaSendDeviceCommandsAsync(String deviceID, Map...params) {
    LOG.debug "Sending device ${deviceID} command ${params}"
    if (!state?.tokenInfo?.access_token) {
        LOG.error "tuyaSendDeviceCommandsAsync Error - Access token is null"
        sendEvent([ name: 'state', value: 'error', descriptionText: 'Access token not set (failed login?)'])
        return
    }
    tuyaPostAsync("/v1.0/devices/${deviceID}/commands", [ 'commands': params ], 'tuyaSendDeviceCommandsResponse')
}

/* groovylint-disable-next-line UnusedPrivateMethod, UnusedPrivateMethodParameter */
private void tuyaSendDeviceCommandsResponse(AsyncResponse response, Map data) {
    if (tuyaCheckResponse(response) == true) { return }
    sendEvent([ name: 'state', value: 'error', descriptionText: 'Error sending device command'])
    runIn(5, 'tuyaHubConnectAsync')
}

/**
 *  Tuya Open API MQTT Hub
 *  https://developer.tuya.com/en/docs/cloud/
 */
private void tuyaGetHubConfigAsync() {
    LOG.info 'Requesting Tuya MQTT configuration'
    Map body = [
        'uid': state.tokenInfo.uid,
        'link_id': state.uuid,
        'link_type': 'mqtt',
        'topics': 'device',
        'msg_encrypted_version': '1.0'
    ]

    tuyaPostAsync('/v1.0/iot-03/open-hub/access-config', body, 'tuyaGetHubConfigResponse')
}

/* groovylint-disable-next-line UnusedPrivateMethod, UnusedPrivateMethodParameter */
private void tuyaGetHubConfigResponse(AsyncResponse response, Map data) {
    if (tuyaCheckResponse(response) == false) { return }
    Map result = response.json.result
    state.mqttInfo = result
    tuyaHubConnectAsync()
}

private void tuyaHubConnectAsync() {
    LOG.info "Connecting to Tuya MQTT hub at ${state.mqttInfo.url}"
    try {
        interfaces.mqtt.connect(
            state.mqttInfo.url,
            state.mqttInfo.client_id,
            state.mqttInfo.username,
            state.mqttInfo.password)
    } catch (e) {
        LOG.error "MQTT connection error: " + e
        runIn(15 + random.nextInt(45), 'tuyaHubConnectAsync')
    }
}

/* groovylint-disable-next-line UnusedPrivateMethod */
private void tuyaHubSubscribeAsync() {
    state.mqttInfo.source_topic.each { t ->
        LOG.info "Subscribing to Tuya MQTT hub ${t.key} topic"
        interfaces.mqtt.subscribe(t.value)
    }

    tuyaGetDevicesAsync()
}

/**
 *  Tuya Open API HTTP REST Implementation
 *  https://developer.tuya.com/en/docs/cloud/
 */
private void tuyaGetAsync(String path, Map query, String callback, Map data = [:]) {
    tuyaRequestAsync('get', path, callback, query, null, data)
}

private void tuyaPostAsync(String path, Map body, String callback, Map data = [:]) {
    tuyaRequestAsync('post', path, callback, null, body ?: [:], data)
}

private void tuyaRequestAsync(String method, String path, String callback, Map query, Map body, Map data) {
    String accessToken = state?.tokenInfo?.access_token ?: ''
    String stringToSign = tuyaGetStringToSign(method, path, query, body)
    long now = now()
    Map headers = [
      't': now,
      'nonce': state.uuid,
      'client_id': access_id,
      'Signature-Headers': 'client_id',
      'sign': tuyaCalculateSignature(accessToken, now, stringToSign),
      'sign_method': 'HMAC-SHA256',
      'access_token': accessToken,
      'lang': state.lang, // use zh for china
      'dev_lang': 'groovy',
      'dev_channel': 'hubitat',
      'devVersion': state.driver_version
    ]

    Map request = [
        uri: state.endPoint,
        path: path,
        query: query,
        contentType: 'application/json',
        headers: headers,
        body: JsonOutput.toJson(body),
        timeout: 5
    ]

    LOG.debug("API ${method.toUpperCase()} ${request}")

    switch (method) {
        case 'get': asynchttpGet(callback, request, data); break
        case 'post': asynchttpPost(callback, request, data); break
    }
}

private boolean tuyaCheckResponse(AsyncResponse response) {
    if (response.hasError()) {
        LOG.error "Cloud request error ${response.getErrorMessage()}"
        sendEvent([ name: 'state', value: 'error', descriptionText: response.getErrorMessage() ])
        return false
    }

    if (response.status != 200) {
        LOG.error "Cloud request returned HTTP status ${response.status}"
        sendEvent([ name: 'state', value: 'error', descriptionText: "Cloud HTTP response ${response.status}" ])
        return false
    }

    if (response.json?.success != true) {
        LOG.error "Cloud API request failed: ${response.data}"
        sendEvent([ name: 'state', value: 'error', descriptionText: "${response.data}" ])
        return false
    }

    LOG.debug "Cloud API response ${response.json ?: response.data}"

    return true
}

private String tuyaCalculateSignature(String accessToken, long timestamp, String stringToSign) {
    String message = access_id + accessToken + timestamp.toString() + state.uuid + stringToSign
    Mac sha256HMAC = Mac.getInstance('HmacSHA256')
    sha256HMAC.init(new SecretKeySpec(access_key.bytes, 'HmacSHA256'))
    return HexUtils.byteArrayToHexString(sha256HMAC.doFinal(message.bytes))
}

private String tuyaGetStringToSign(String method, String path, Map query, Map body) {
    String url = query ? path + '?' + query.sort().collect { key, value -> "${key}=${value}" }.join('&') : path
    String headers = 'client_id:' + access_id + '\n'
    String bodyStream = (body == null) ? '' : JsonOutput.toJson(body)
    MessageDigest sha256 = MessageDigest.getInstance('SHA-256')
    String contentSHA256 = HexUtils.byteArrayToHexString(sha256.digest(bodyStream.bytes)).toLowerCase()
    return method.toUpperCase() + '\n' + contentSHA256 + '\n' + headers + '\n' + url
}

@Field private final LOG = [
    debug: { s -> if (settings.logEnable == true) { log.debug(s) } },
    info: { s -> log.info(s) },
    warn: { s -> log.warn(s) },
    error: { s -> log.error(s) },
    exception: { message, exception ->
        List<StackTraceElement> relevantEntries = exception.stackTrace.findAll { entry -> entry.className.startsWith("user_app") }
        int line = relevantEntries[0].lineNumber
        String method = relevantEntries[0].methodName
        log.error("${message}: ${exception} at line ${line} (${method})")
        if (settings.logEnable) {
            log.debug("App exception stack trace:\n${relevantEntries.join("\n")}")
        }
    }
]<|MERGE_RESOLUTION|>--- conflicted
+++ resolved
@@ -49,11 +49,8 @@
  *  10/26/21 - 0.1.9 - Add support for heating devices with custom component driver
  *  10/27/21 - 0.2.0 - Created country to datacenter map (https://developer.tuya.com/en/docs/iot/oem-app-data-center-distributed?id=Kafi0ku9l07qb)
  *  12/02/21 - 0.2.1 - Added support for power strips and triggering Tuya scenes
-<<<<<<< HEAD
- *  12/03/21 - 0.2.2 - Added basic support for pet feeder manual feeding button
-=======
- *  12/08/21 - 0.2.1 - Added support for additional types of sockets and switches
->>>>>>> 11a25ec8
+ *  12/03/21 - 0.2.1 - Added basic support for pet feeder manual feeding button
+ *  12/08/21 - 0.2.2 - Added support for additional types of sockets and switches
  *
  *  Custom component drivers located at https://github.com/bradsjm/hubitat-drivers/tree/master/Component
  */
@@ -156,8 +153,7 @@
     'temperature'    : [ 'temp_current', 'va_temperature' ],
     'water'          : [ 'watersensor_state' ],
     'workMode'       : [ 'work_mode' ],
-    'workState'      : [ 'work_state' ],
-    'pushButton'     : [ 'manual_feed' ]
+    'workState'      : [ 'work_state' ]
 ]
 
 // Tuya -> Hubitat attributes mappings
@@ -299,15 +295,6 @@
     }
 }
 
-<<<<<<< HEAD
-// Component command to push device button
-void componentPush(DeviceWrapper dw, BigDecimal button) {
-    Map<String, Map> functions = getFunctions(dw)
-    String code = getFunctionCode(functions, tuyaFunctions.pushButton)
-
-    if (code) {
-        log.info "Pushing ${dw} button ${button}"
-=======
 // Component command to turn on device
 void componentPush(DeviceWrapper dw, BigDecimal button) {
     Map<String, Map> functions = getFunctions(dw)
@@ -315,16 +302,11 @@
 
     if (code != null) {
         LOG.info "Pushing ${dw} button ${button}"
->>>>>>> 11a25ec8
         tuyaSendDeviceCommandsAsync(dw.getDataValue('id'), [ 'code': code, 'value': button ])
     } else {
         String homeId = dw.getDataValue("homeId")
         String sceneId = dw.getDataValue("sceneId")
         if (sceneId && homeId) {
-<<<<<<< HEAD
-            log.info "Triggering ${dw} automation"
-=======
->>>>>>> 11a25ec8
             tuyaTriggerScene(homeId as Integer, sceneId)
         }
     }
@@ -682,14 +664,11 @@
         case 'cl':    // Curtain Motor (uses custom driver)
         case 'clkg':
             return [ namespace: 'component', name: 'Generic Component Window Shade' ]
-<<<<<<< HEAD
         case 'cwwsq': // Pet Feeder (https://developer.tuya.com/en/docs/iot/f?id=K9gf468bl11rj)
             return [ namespace: 'hubitat', name: 'Generic Component Button Controller' ]
         case 'cz':    // Socket (https://developer.tuya.com/en/docs/iot/s?id=K9gf7o5prgf7s)
-=======
         case 'kg':    // Switch
         case 'cz':    // Socket
->>>>>>> 11a25ec8
         case 'pc':    // Power Strip (https://developer.tuya.com/en/docs/iot/s?id=K9gf7o5prgf7s)
             return [
                 namespace: 'hubitat',
@@ -1636,21 +1615,13 @@
 
 private void tuyaRefreshTokenAsync() {
     unschedule("tuyaRefreshTokenAsync")
-<<<<<<< HEAD
-    if (logEnable) { log.debug "${device} refreshing token" }
-=======
     LOG.debug "Refreshing authentication token"
->>>>>>> 11a25ec8
     state.tokenInfo.access_token = ''
     tuyaGetAsync("/v1.0/token/${state.tokenInfo.refresh_token}", null, 'tuyaRefreshTokenResponse', null)
 }
 
 private void tuyaRefreshTokenResponse(AsyncResponse response, Map data) {
-<<<<<<< HEAD
-    if (!tuyaCheckResponse(response)) {
-=======
     if (tuyaCheckResponse(response) == false) {
->>>>>>> 11a25ec8
         tuyaAuthenticateAsync()
         return
     }
@@ -1662,14 +1633,9 @@
         uid: result.uid,
         expire: result.expire_time * 1000 + now(),
     ]
-<<<<<<< HEAD
-    log.info "${device} received Tuya access token (valid for ${result.expire_time}s)"
-    runIn(result.expire_time - 60, 'tuyaRefreshTokenAsync')
-=======
     LOG.info "Received Tuya access token (valid for ${result.expire_time}s)"
     runIn(result.expire_time - 60, 'tuyaRefreshTokenAsync')
     tuyaGetHubConfigAsync()
->>>>>>> 11a25ec8
 }
 
 private void tuyaTriggerScene(Integer homeId, String sceneId) {
